import { BaseScene } from './BaseScene'

/**
 * メインメニューシーン
 */
export class MainMenuScene extends BaseScene {
  constructor(config?: any) {
    super(config)
  }

  protected initialize(): void {
    try {
      // デバッグ：利用可能なメソッドを確認
      const debugInfo = {
        createButton: typeof this.createButton,
        createContainerButton: typeof this.createContainerButton,
        fadeIn: typeof this.fadeIn,
        fadeOut: typeof this.fadeOut,
        add: typeof this.add,
        cameras: typeof this.cameras,
        centerX: this.centerX,
        centerY: this.centerY,
        gameWidth: this.gameWidth,
        gameHeight: this.gameHeight
      }
      
      console.log('MainMenuScene - Available methods:', debugInfo)
      
      // 本番環境でのデバッグ用
      if (!this.createButton || typeof this.createButton !== 'function') {
        console.error('MainMenuScene: createButton method missing!', debugInfo)
        // デバッグ情報を画面に表示
        if (this.add && this.add.text) {
          this.add.text(10, 10, `Debug: createButton=${typeof this.createButton}`, {
            fontSize: '12px',
            color: '#ff0000'
          })
        }
      }
      
      // 必要なプロパティの確認
      if (!this.add || !this.cameras || !this.centerX || !this.centerY) {
        console.error('MainMenuScene: Required properties not initialized')
        return
      }
      
      // デバッグ表示（開発時のみ）
      if (import.meta.env.DEV) {
        // 画面境界を視覚化
        const boundary = this.add.graphics()
        boundary.lineStyle(2, 0x00ff00, 0.5)
        boundary.strokeRect(0, 0, this.gameWidth, this.gameHeight)
        
        // 中央点を表示
        const center = this.add.graphics()
        center.fillStyle(0xff0000, 1)
        center.fillCircle(this.centerX, this.centerY, 5)
        
        console.log('🎬 MainMenuScene initialized with debug visuals')
      }
      
      // フェードイン（メソッドが存在する場合のみ）
      if (typeof this.fadeIn === 'function') {
        this.fadeIn()
      }

    // タイトル
    this.add.text(
      this.centerX,
      100,
      '人生充実ゲーム',
      {
        fontFamily: 'Noto Sans JP',
        fontSize: '48px',
        color: '#333333',
        fontStyle: 'bold'
      }
    ).setOrigin(0.5)

    // サブタイトル
    this.add.text(
      this.centerX,
      160,
      'Life Fulfillment - 生命保険を「人生の味方」として描く',
      {
        fontFamily: 'Noto Sans JP',
        fontSize: '18px',
        color: '#666666'
      }
    ).setOrigin(0.5)

    // メニューボタン
    this.createMenuButtons()

    // バージョン情報
    this.add.text(
      10,
      this.gameHeight - 30,
      'v0.0.1 - Phase 1 Development',
      {
        fontFamily: 'Noto Sans JP',
        fontSize: '14px',
        color: '#999999'
      }
    )
    } catch (error) {
      console.error('MainMenuScene initialization error:', error)
      console.error('Stack trace:', error.stack)
      // エラーを表示
      if (this.add) {
        // エラーメッセージを詳細に表示
        const errorMessage = error instanceof Error ? error.message : String(error)
        this.add.text(
          this.centerX || 400,
          this.centerY || 300,
          `Menu initialization failed\n${errorMessage}`,
          {
            fontFamily: 'Arial',
            fontSize: '20px',
            color: '#ff0000',
            align: 'center'
          }
        ).setOrigin(0.5)
        
        // デバッグ情報も画面に表示
        this.add.text(
          10,
          50,
<<<<<<< HEAD
          `Debug: createButton=${typeof this.createButton}\nfadeIn=${typeof this.fadeIn}`,
=======
          `Debug: createButton=${typeof this.createButton}\nfadeIn=${typeof this.fadeIn}\ncreateMenuButtons=${typeof this.createMenuButtons}`,
>>>>>>> 55e59b6b
          {
            fontFamily: 'Arial',
            fontSize: '14px',
            color: '#ffff00'
          }
        )
      }
    }
  }

  /**
   * メニューボタンを作成
   */
  private createMenuButtons(): void {
    const buttonY = 300
    const buttonSpacing = 80

    // createButtonメソッドが存在しない場合のフォールバック
    if (typeof this.createButton !== 'function') {
      console.error('createButton method not available')
      // テキストボタンを直接作成
      const startButton = this.add.text(
        this.centerX,
        buttonY,
        'ゲームを始める',
        {
          fontFamily: 'Arial',
          fontSize: '24px',
          color: '#ffffff',
          backgroundColor: '#4C6EF5',
          padding: { x: 20, y: 10 }
        }
      )
      .setOrigin(0.5)
      .setInteractive({ useHandCursor: true })
      
      startButton.on('pointerup', () => { this.startGame(); })
      return
    }

    // ゲーム開始ボタン
    this.createButton(
      this.centerX,
      buttonY,
      'ゲームを始める',
      () => { this.startGame(); },
      {
        fontFamily: 'Noto Sans JP',
        fontSize: '24px',
        color: '#ffffff'
      }
    )

    // チュートリアルボタン
    this.createButton(
      this.centerX,
      buttonY + buttonSpacing,
      'チュートリアル',
      () => { this.startTutorial(); },
      {
        fontFamily: 'Noto Sans JP',
        fontSize: '24px',
        color: '#ffffff'
      }
    )

    // 設定ボタン
    this.createButton(
      this.centerX,
      buttonY + buttonSpacing * 2,
      '設定',
      () => { this.openSettings(); },
      {
        fontFamily: 'Noto Sans JP',
        fontSize: '24px',
        color: '#ffffff'
      }
    )

    // クレジットボタン
    this.createButton(
      this.centerX,
      buttonY + buttonSpacing * 3,
      'クレジット',
      () => { this.showCredits(); },
      {
        fontFamily: 'Noto Sans JP',
        fontSize: '24px',
        color: '#ffffff'
      }
    )
  }

  /**
   * シンプルなボタンを作成（フォールバック用）
   */
  private createSimpleButton(x: number, y: number, text: string, onClick: () => void): void {
    const button = this.add.text(x, y, text, {
      fontFamily: 'Noto Sans JP',
      fontSize: '24px',
      color: '#ffffff',
      backgroundColor: '#4C6EF5',
      padding: { x: 20, y: 10 }
    })
    .setOrigin(0.5)
    .setInteractive({ useHandCursor: true })

    button.on('pointerup', onClick)
  }

  /**
   * ゲーム開始
   */
  private startGame(): void {
    if (typeof this.fadeOut === 'function') {
      this.fadeOut(500, () => {
        this.scene.start('GameScene')
      })
    } else {
      // fadeOutが利用できない場合は直接遷移
      this.scene.start('GameScene')
    }
  }

  /**
   * チュートリアル開始
   */
  private startTutorial(): void {
    if (typeof this.fadeOut === 'function') {
      this.fadeOut(500, () => {
        // GameSceneを開始してすぐにチュートリアルを実行
        this.scene.start('GameScene', { startTutorial: true })
      })
    } else {
      // fadeOutが利用できない場合は直接遷移
      this.scene.start('GameScene', { startTutorial: true })
    }
  }

  /**
   * 設定画面を開く
   */
  private openSettings(): void {
    // 設定機能は将来のリリースで実装予定
    // - 音量設定
    // - グラフィック品質設定
    // - キーボードショートカット設定
    if (typeof this.showNotification === 'function') {
      this.showNotification('設定機能は開発中です', 'info')
    } else {
      console.log('設定機能は開発中です')
    }
  }

  /**
   * クレジット表示
   */
  private showCredits(): void {
    // クレジットオーバーレイを作成
    const overlay = this.add.graphics()
    overlay.fillStyle(0x000000, 0.8)
    overlay.fillRect(0, 0, this.gameWidth, this.gameHeight)

    const creditContainer = this.add.container(this.centerX, this.centerY)

    // クレジットテキスト
    const creditText = this.add.text(
      0,
      -100,
      '人生充実ゲーム\n\n開発: Claude Code & You\n\nPhase 1 - プロトタイプ開発中\n\nご期待ください！',
      {
        fontFamily: 'Noto Sans JP',
        fontSize: '20px',
        color: '#ffffff',
        align: 'center',
        lineSpacing: 10
      }
    ).setOrigin(0.5)

    // 閉じるボタン
    let closeButton
    if (typeof this.createButton === 'function') {
      closeButton = this.createButton(
        0,
        100,
        '閉じる',
        () => {
          creditContainer.destroy()
          overlay.destroy()
        },
        {
          fontFamily: 'Noto Sans JP',
          fontSize: '20px',
          color: '#ffffff'
        }
      )
    } else {
      // フォールバック: シンプルなテキストボタン
      closeButton = this.add.text(0, 100, '閉じる', {
        fontFamily: 'Noto Sans JP',
        fontSize: '20px',
        color: '#ffffff',
        backgroundColor: '#4C6EF5',
        padding: { x: 20, y: 10 }
      })
      .setOrigin(0.5)
      .setInteractive({ useHandCursor: true })
      
      closeButton.on('pointerup', () => {
        creditContainer.destroy()
        overlay.destroy()
      })
    }

    creditContainer.add([creditText, closeButton])

    // フェードイン効果
    creditContainer.setAlpha(0)
    this.tweens.add({
      targets: creditContainer,
      alpha: 1,
      duration: 300
    })
  }
}<|MERGE_RESOLUTION|>--- conflicted
+++ resolved
@@ -126,11 +126,7 @@
         this.add.text(
           10,
           50,
-<<<<<<< HEAD
-          `Debug: createButton=${typeof this.createButton}\nfadeIn=${typeof this.fadeIn}`,
-=======
           `Debug: createButton=${typeof this.createButton}\nfadeIn=${typeof this.fadeIn}\ncreateMenuButtons=${typeof this.createMenuButtons}`,
->>>>>>> 55e59b6b
           {
             fontFamily: 'Arial',
             fontSize: '14px',
